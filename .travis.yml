--- conflicted
+++ resolved
@@ -10,12 +10,8 @@
   - rbx-18mode
   - rbx-19mode
   - 2.0.0
-<<<<<<< HEAD
-  - 2.1.0-preview1
+  - 2.1.0-preview2
 matrix:
   allow_failures:
     - rvm: rbx-19mode
-    - rvm: rbx-18mode
-=======
-  - 2.1.0-preview2
->>>>>>> 50799b30
+    - rvm: rbx-18mode